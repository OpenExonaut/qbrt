{
  "name": "qbrt",
  "version": "0.2.0",
  "description": "a Mozilla runtime",
  "author": "Myk Melez <myk@mykzilla.org>",
  "license": "Apache-2.0",
  "repository": "mozilla/qbrt",
  "homepage": "https://github.com/mozilla/qbrt",
  "engines": {
    "node": ">=5.10.0"
  },
  "bin": "./bin/cli.js",
  "scripts": {
    "postinstall": "node ./bin/postinstall.js",
    "start": "node ./bin/cli.js",
    "test": "eslint --ext .js,.jsm . && tap test/*.js --cov --timeout=600"
  },
  "dependencies": {
    "archiver": "^2.0.0",
    "chalk": "^1.1.3",
    "cli": "^1.0.1",
    "command-line-args": "^4.0.6",
    "command-line-commands": "^2.0.0",
    "command-line-usage": "^4.0.0",
    "decompress": "^4.0.0",
    "extract-zip": "^1.6.5",
<<<<<<< HEAD
    "fs-extra": "^3.0.0",
    "klaw": "^2.0.0",
=======
    "fs-extra": "^4.0.0",
    "klaw": "^1.3.1",
>>>>>>> 81ddfd17
    "normalize-package-data": "^2.3.8",
    "pify": "^2.3.0",
    "promise.prototype.finally": "^3.0.0",
    "read-pkg-up": "^2.0.0",
    "semver": "^5.3.0",
    "simple-plist": "^0.2.1"
  },
  "devDependencies": {
    "eslint": "^4.0.0",
    "file-url": "^2.0.2",
    "tap": "10.3.2"
  }
}<|MERGE_RESOLUTION|>--- conflicted
+++ resolved
@@ -24,13 +24,8 @@
     "command-line-usage": "^4.0.0",
     "decompress": "^4.0.0",
     "extract-zip": "^1.6.5",
-<<<<<<< HEAD
-    "fs-extra": "^3.0.0",
+    "fs-extra": "^4.0.0",
     "klaw": "^2.0.0",
-=======
-    "fs-extra": "^4.0.0",
-    "klaw": "^1.3.1",
->>>>>>> 81ddfd17
     "normalize-package-data": "^2.3.8",
     "pify": "^2.3.0",
     "promise.prototype.finally": "^3.0.0",
